--- conflicted
+++ resolved
@@ -25,11 +25,8 @@
 from src.qdrant.log_manager import log_ssh_operation
 from src.server import mcp, config_manager
 from src.config import VMCredentials
-<<<<<<< HEAD
-
-=======
 from src.config.permissions import permissions_enabled
->>>>>>> 52932afb
+
 from .remote_executor import RemoteExecutor
 from mcp.server.fastmcp import Context
 
