--- conflicted
+++ resolved
@@ -1,8 +1,3 @@
-<<<<<<< HEAD
-import os
-import time
-import uuid
-=======
 """MCP tools that expose SSH actions.
 
 This module registers MCP tools for listing VMs and running commands remotely
@@ -15,7 +10,6 @@
 """
 
 # ruff: noqa: I001
->>>>>>> 6aaafe11
 from typing import Annotated, TypedDict
 import socket
 import time
@@ -24,14 +18,10 @@
 import paramiko
 import weave
 
-<<<<<<< HEAD
 from src.qdrant.log_manager import log_ssh_operation
-from src.server import mcp
-
-=======
 from src.server import mcp, config_manager
 from src.config import VMCredentials
->>>>>>> 6aaafe11
+
 from .remote_executor import RemoteExecutor
 
 
@@ -56,12 +46,6 @@
     stderr: str
     return_code: int
 
-<<<<<<< HEAD
-class CreateFileResult(BaseResult):
-    filename: str
-
-=======
->>>>>>> 6aaafe11
 
 class RunCommandResult(BaseResult):
     """Result shape for the `run_command` tool."""
@@ -80,32 +64,9 @@
     """
     start = time.monotonic()
     try:
-<<<<<<< HEAD
-        with RemoteExecutor(host, user, key_filename=key_filename, port=port) as rx:
-            stdout, stderr, rc = rx.run(f"touch {filename}")
-            if rc != 0:
-                raise ValueError(f"Error creating file: {stderr}")
-
-            return {
-                "filename": filename,
-                "status": "created",
-                "stdout": stdout.strip(),
-                "stderr": stderr.strip(),
-                "return_code": rc,
-            }
-        
-
-    except paramiko.AuthenticationException:
-        print(f"SSH authentication failed. Debug: HOST={mask_value(host)}, USERNAME={mask_value(user)}, PORT={port}, KEY_FILENAME={mask_value(key_filename)}")
-        raise ValueError("SSH authentication failed. Check your USERNAME and KEY_FILENAME environment variables.")
-    except paramiko.SSHException as e:
-        print(f"SSH connection failed: {e}. Debug: HOST={mask_value(host)}, USERNAME={mask_value(user)}, PORT={port}, KEY_FILENAME={mask_value(key_filename)}")
-        raise ValueError(f"SSH connection failed: {e}")
-=======
         with socket.create_connection((host, port), timeout=timeout):
             elapsed_ms = (time.monotonic() - start) * 1000.0
             return True, round(elapsed_ms, 2), None
->>>>>>> 6aaafe11
     except Exception as e:
         return False, None, str(e)
 
