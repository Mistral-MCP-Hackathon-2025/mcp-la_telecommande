from mcp.server.fastmcp import FastMCP

# Create the MCP server
<<<<<<< HEAD
mcp = FastMCP(
    name="MCP SSH",
    instructions="This MCP allows managing remote servers via SSH. Use the provided tools to execute commands and manage files on the remote host.",
    version="1.0.0"
)
=======
mcp = FastMCP("SSH_MCP", port=3000, stateless_http=True, debug=True)
>>>>>>> 7f906efa

# ruff: noqa: F401, E402
import src.SSH<|MERGE_RESOLUTION|>--- conflicted
+++ resolved
@@ -1,15 +1,7 @@
 from mcp.server.fastmcp import FastMCP
 
 # Create the MCP server
-<<<<<<< HEAD
-mcp = FastMCP(
-    name="MCP SSH",
-    instructions="This MCP allows managing remote servers via SSH. Use the provided tools to execute commands and manage files on the remote host.",
-    version="1.0.0"
-)
-=======
 mcp = FastMCP("SSH_MCP", port=3000, stateless_http=True, debug=True)
->>>>>>> 7f906efa
 
 # ruff: noqa: F401, E402
 import src.SSH